--- conflicted
+++ resolved
@@ -1,7 +1,3 @@
-<<<<<<< HEAD
-import { optimizeTextForJson } from '../../orchestrator/src/utils/textProcessing.mjs'; // Import from orchestrator utils
-import { errorHandler } from '../utils/error.mjs';
-=======
 /**
  * Handler for Text-to-Speech (TTS) endpoint.
  * Processes TTS requests and integrates with Google's Generative AI TTS API.
@@ -123,7 +119,6 @@
 async function callGoogleTTSAPI(model, requestBody, apiKey) {
   // Construct the full Google API endpoint URL
   const url = `${BASE_URL}/${API_VERSION}/models/${model}:generateContent`;
->>>>>>> 690bf731
 
   try {
     // Make the fetch request to Google's API
@@ -138,13 +133,8 @@
       throw await processGoogleApiError(response);
     }
 
-<<<<<<< HEAD
-    const optimizedText = optimizeTextForJson(text); // Use the imported function
-    console.log('TTS: Optimized text:', optimizedText ? optimizedText.substring(0, 50) + '...' : 'N/A');
-=======
     // Parse the successful JSON response
     const responseData = await response.json();
->>>>>>> 690bf731
 
     // Navigate the response structure to extract audio data
     // Expected structure: candidates[0].content.parts[0].inlineData

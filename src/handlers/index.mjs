--- conflicted
+++ resolved
@@ -5,8 +5,4 @@
 export * from './completions.mjs';
 export * from './embeddings.mjs';
 export * from './models.mjs';
-<<<<<<< HEAD
-export { handleTTS } from './tts.mjs';
-=======
-export * from './tts.mjs';
->>>>>>> 44d5a6dd
+export * from './tts.mjs';
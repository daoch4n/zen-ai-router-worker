/**
 * Cloudflare Worker entry point that acts as a proxy/adapter between
 * OpenAI-compatible API requests and Google's Gemini API.
 *
 * Provides OpenAI API compatibility for chat completions, embeddings,
 * and model listing while translating requests to Gemini API format.
 */
import {
  handleCompletions,
  handleEmbeddings,
  handleModels,
<<<<<<< HEAD
  handleTTS
=======
  handleTTS,
  handleRawTTS
>>>>>>> 44d5a6dd
} from './handlers/index.mjs';

import {
  getRandomApiKey,
  forceSetWorkerLocation,
  fixCors,
  errorHandler,
  HttpError
} from './utils/index.mjs';

import { handleOPTIONS } from './utils/cors.mjs';

/**
 * Main Cloudflare Worker handler that processes incoming HTTP requests
 * and routes them to appropriate handlers based on the endpoint path.
 *
 * Supports the following OpenAI-compatible endpoints:
 * - POST /chat/completions - Chat completion requests
 * - POST /embeddings - Text embedding requests
 * - GET /models - Available model listing
 * - POST /tts - Text-to-speech requests
 * - POST /rawtts - Raw text-to-speech requests (returns base64 audio)
 *
 * @param {Request} request - The incoming HTTP request
 * @param {Object} env - Cloudflare Worker environment variables
 * @returns {Promise<Response>} HTTP response with CORS headers applied
 */
async function fetch(request, env) {
  if (request.method === "OPTIONS") {
    return handleOPTIONS();
  }

  const errHandler = (err) => errorHandler(err, fixCors);

  try {
    const apiKey = getRandomApiKey(request, env);

    // Block requests from specific Cloudflare data centers that may have
    // connectivity issues with Google's API endpoints
    const colo = request.cf?.colo;
    if (colo && ["DME", "LED", "SVX", "KJA"].includes(colo)) {
      return new Response(`Bad Cloudflare colo: ${colo}. Try again`, {
        status: 429,
        headers: { "Content-Type": "text/plain" },
      });
    }

    // Initialize worker location for geolocation-dependent features
    await forceSetWorkerLocation(env);

    const { pathname } = new URL(request.url);
    switch (true) {
      case pathname.endsWith("/chat/completions"):
        if (!(request.method === "POST")) {
          throw new Error("Assertion failed: expected POST request");
        }
        return handleCompletions(await request.json(), apiKey)
          .catch(errHandler);

      case pathname.endsWith("/embeddings"):
        if (!(request.method === "POST")) {
          throw new Error("Assertion failed: expected POST request");
        }
        return handleEmbeddings(await request.json(), apiKey)
          .catch(errHandler);

      case pathname.endsWith("/models"):
        if (!(request.method === "GET")) {
          throw new Error("Assertion failed: expected GET request");
        }
        return handleModels(apiKey)
          .catch(errHandler);

      case pathname.endsWith("/tts"):
        if (!(request.method === "POST")) {
<<<<<<< HEAD
          throw new HttpError("Method Not Allowed", 405);
        }
        const requestBody = await request.json();
        const apiKeyTTS = getRandomApiKey(request, env); // Ensure getRandomApiKey is correctly used
        const ttsResponse = await handleTTS(requestBody, apiKeyTTS);
        // Directly apply CORS headers to the ttsResponse headers
        ttsResponse.headers.set("Access-Control-Allow-Origin", "*");
        ttsResponse.headers.set("Access-Control-Allow-Methods", "GET, POST, PUT, DELETE, OPTIONS");
        ttsResponse.headers.set("Access-Control-Allow-Headers", "Content-Type, Authorization, X-Requested-With");
        ttsResponse.headers.set("Access-Control-Max-Age", "86400");
        console.log(`TTS response status: ${ttsResponse.status}`);
        return ttsResponse;
=======
          throw new Error("Assertion failed: expected POST request");
        }
        return handleTTS(request, apiKey)
          .catch(errHandler);

      case pathname.endsWith("/rawtts"):
        if (!(request.method === "POST")) {
          throw new Error("Assertion failed: expected POST request");
        }
        return handleRawTTS(request, apiKey)
          .catch(errHandler);
>>>>>>> 44d5a6dd

      default:
        throw new HttpError("404 Not Found", 404);
    }
  } catch (err) {
    return errHandler(err);
  }
}

export default { fetch };<|MERGE_RESOLUTION|>--- conflicted
+++ resolved
@@ -9,12 +9,8 @@
   handleCompletions,
   handleEmbeddings,
   handleModels,
-<<<<<<< HEAD
-  handleTTS
-=======
   handleTTS,
   handleRawTTS
->>>>>>> 44d5a6dd
 } from './handlers/index.mjs';
 
 import {
@@ -90,20 +86,6 @@
 
       case pathname.endsWith("/tts"):
         if (!(request.method === "POST")) {
-<<<<<<< HEAD
-          throw new HttpError("Method Not Allowed", 405);
-        }
-        const requestBody = await request.json();
-        const apiKeyTTS = getRandomApiKey(request, env); // Ensure getRandomApiKey is correctly used
-        const ttsResponse = await handleTTS(requestBody, apiKeyTTS);
-        // Directly apply CORS headers to the ttsResponse headers
-        ttsResponse.headers.set("Access-Control-Allow-Origin", "*");
-        ttsResponse.headers.set("Access-Control-Allow-Methods", "GET, POST, PUT, DELETE, OPTIONS");
-        ttsResponse.headers.set("Access-Control-Allow-Headers", "Content-Type, Authorization, X-Requested-With");
-        ttsResponse.headers.set("Access-Control-Max-Age", "86400");
-        console.log(`TTS response status: ${ttsResponse.status}`);
-        return ttsResponse;
-=======
           throw new Error("Assertion failed: expected POST request");
         }
         return handleTTS(request, apiKey)
@@ -115,7 +97,6 @@
         }
         return handleRawTTS(request, apiKey)
           .catch(errHandler);
->>>>>>> 44d5a6dd
 
       default:
         throw new HttpError("404 Not Found", 404);

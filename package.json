--- conflicted
+++ resolved
@@ -1,11 +1,6 @@
 {
-<<<<<<< HEAD
-  "name": "openai-gemini-mod",
-  "version": "1.6.0",
-=======
   "name": "zen-ai-router-worker",
   "version": "1.0.0",
->>>>>>> 22ff40b9
   "type": "module",
   "description": "A router/orchestrator worker for AI model requests",
   "main": "index.js",

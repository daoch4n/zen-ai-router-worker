--- conflicted
+++ resolved
@@ -1,8 +1,9 @@
 {
-<<<<<<< HEAD
-  "name": "openai-gemini-mod",
-  "version": "1.5.0",
+  "name": "zen-ai-router-worker",
+  "version": "1.0.0",
   "type": "module",
+  "description": "A router/orchestrator worker for AI model requests",
+  "main": "index.js",
   "dependencies": {
     "@whatwg-node/server": "0.9"
   },
@@ -12,12 +13,6 @@
     "@jest/globals": "^29.7.0",
     "@cloudflare/workers-types": "^4.20240403.0"
   },
-=======
-  "name": "zen-ai-router-worker",
-  "version": "1.0.0",
-  "description": "A router/orchestrator worker for AI model requests",
-  "main": "index.js",
->>>>>>> 6a2b09d3
   "scripts": {
     "test": "echo \"Error: no test specified\" && exit 1"
   },

--- conflicted
+++ resolved
@@ -2,25 +2,6 @@
  * Tests for TTS (Text-to-Speech) handler functionality.
  * Validates request parsing, parameter validation, and error handling.
  */
-<<<<<<< HEAD
-import { describe, it, expect } from '@jest/globals';
-// optimizeTextForJson has been moved to orchestrator/src/utils/textProcessing.mjs and is tested there.
-// This file should now focus on testing functionalities specific to src/handlers/tts.mjs if any exist beyond the core fetch handler.
-
-// If src/handlers/tts.mjs were to contain other exportable utility functions
-// or if its main fetch handler needed unit testing independent of the orchestrator,
-// those tests would go here. For now, since the text optimization is moved
-// and the core fetch logic is primarily integration-tested via the orchestrator,
-// this file might be empty or contain very specific tests.
-
-// Example placeholder if more tests were needed for src/handlers/tts.mjs directly
-describe('src/handlers/tts.mjs (Source Worker)', () => {
-  it('should exist and be importable', () => {
-    // This is a placeholder test to ensure the file is still a valid module.
-    // Real tests for the worker's own fetch handler logic (if not fully covered by orchestrator tests)
-    // or other utility functions within this module would go here.
-    expect(true).toBe(true); // Replace with actual tests
-=======
 
 import { describe, it, expect, beforeEach, jest } from '@jest/globals';
 import { handleTTS, handleRawTTS } from '../../src/handlers/tts.mjs';
@@ -914,6 +895,5 @@
       expect(response.status).toBe(502);
       expect(await response.text()).toBe('Network error: Unable to connect to Google API');
     });
->>>>>>> 690bf731
   });
 });